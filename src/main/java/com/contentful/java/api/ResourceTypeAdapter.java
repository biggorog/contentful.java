/*
 * Copyright (C) 2014 Contentful GmbH
 *
 * Licensed under the Apache License, Version 2.0 (the "License");
 * you may not use this file except in compliance with the License.
 * You may obtain a copy of the License at
 *
 * http://www.apache.org/licenses/LICENSE-2.0
 *
 * Unless required by applicable law or agreed to in writing, software
 * distributed under the License is distributed on an "AS IS" BASIS,
 * WITHOUT WARRANTIES OR CONDITIONS OF ANY KIND, either express or implied.
 * See the License for the specific language governing permissions and
 * limitations under the License.
 */

package com.contentful.java.api;

import com.contentful.java.lib.Constants;
import com.contentful.java.model.CDAAsset;
import com.contentful.java.model.CDAContentType;
import com.contentful.java.model.CDAEntry;
import com.contentful.java.model.CDAResource;
import com.contentful.java.model.CDASpace;
import com.contentful.java.model.Locale;
import com.contentful.java.model.ResourceWithList;
import com.contentful.java.model.ResourceWithMap;
import com.google.gson.JsonArray;
import com.google.gson.JsonDeserializationContext;
import com.google.gson.JsonDeserializer;
import com.google.gson.JsonElement;
import com.google.gson.JsonObject;
import com.google.gson.JsonParseException;
import com.google.gson.reflect.TypeToken;
import java.lang.reflect.Type;
import java.util.ArrayList;
import java.util.List;
import java.util.Map;

/**
 * Custom type adapter for de-serializing resources.
 */
class ResourceTypeAdapter implements JsonDeserializer<CDAResource> {
<<<<<<< HEAD
  // Client reference
  private final CDAClient client;

  public ResourceTypeAdapter(CDAClient client) {
    this.client = client;
  }

  @Override public CDAResource deserialize(JsonElement jsonElement, Type type,
      JsonDeserializationContext context) throws JsonParseException {

    CDAResource result = null;

    JsonObject sys = jsonElement.getAsJsonObject().getAsJsonObject("sys");

    if (sys != null) {
      Constants.CDAResourceType resourceType =
          Constants.CDAResourceType.valueOf(sys.get("type").getAsString());

      if (Constants.CDAResourceType.Asset.equals(resourceType)) {
        result = deserializeAsset(jsonElement, context, sys);
      } else if (Constants.CDAResourceType.Entry.equals(resourceType)) {
        result = deserializeEntry(jsonElement, context, sys);
      } else if (Constants.CDAResourceType.ContentType.equals(resourceType)) {
        result = deserializeContentType(jsonElement, context, sys);
      } else if (Constants.CDAResourceType.Space.equals(resourceType)) {
        result = deserializeSpace(jsonElement, context, sys);
      } else {
        result = deserializeResource(jsonElement, context, sys);
      }
=======
    // Client reference.
    private final CDAClient client;

    public ResourceTypeAdapter(CDAClient client) {
        this.client = client;
    }

    @Override
    public CDAResource deserialize(JsonElement jsonElement,
                                   Type type,
                                   JsonDeserializationContext context) throws JsonParseException {

        CDAResource result = null;

        JsonObject sys = jsonElement.getAsJsonObject()
                .getAsJsonObject("sys");

        if (sys != null) {
            Constants.CDAResourceType resourceType =
                    Constants.CDAResourceType.valueOf(sys.get("type").getAsString());


            if (Constants.CDAResourceType.Asset.equals(resourceType)) {
                result = deserializeAsset(jsonElement, context, sys);
            } else if (Constants.CDAResourceType.Entry.equals(resourceType)) {
                result = deserializeEntry(jsonElement, context, sys);
            } else if (Constants.CDAResourceType.ContentType.equals(resourceType)) {
                result = deserializeContentType(jsonElement, context, sys);
            } else if (Constants.CDAResourceType.Space.equals(resourceType)) {
                result = deserializeSpace(jsonElement, context, sys);
            } else {
                result = deserializeResource(jsonElement, context, sys);
            }
        }

        return result;
    }

    /**
     * De-serialize a resource of unknown type.
     *
     * @param jsonElement JsonElement representing the resource in JSON form.
     * @param context     De-serialization context.
     * @param sys         JsonObject representing the system attributes of the resource in JSON form.
     * @return {@link CDAAsset} instance.
     * @throws JsonParseException on failure.
     */
    private CDAResource deserializeResource(JsonElement jsonElement,
                                            JsonDeserializationContext context,
                                            JsonObject sys) {

        CDAResource result = new CDAResource();
        setBaseFields(result, sys, jsonElement, context);
        return result;
    }


    /**
     * De-serialize a resource of type Asset.
     *
     * @param jsonElement JsonElement representing the resource in JSON form.
     * @param context     De-serialization context.
     * @param sys         JsonObject representing the system attributes of the resource in JSON form.
     * @return {@link CDAAsset} instance.
     * @throws JsonParseException on failure.
     */
    private CDAAsset deserializeAsset(JsonElement jsonElement,
                                      JsonDeserializationContext context,
                                      JsonObject sys) throws JsonParseException {

        CDAAsset result = new CDAAsset();
        setBaseFields(result, sys, jsonElement, context);

        Map fileMap = (Map) result.getFields().get("file");
        String defaultLocale = client.getSpace().getDefaultLocale();
        if (fileMap.containsKey(defaultLocale)) {
          fileMap = (Map) fileMap.get(defaultLocale);
        }

        result.setUrl(String.format("%s:%s", client.getHttpScheme(), fileMap.get("url")));
        result.setMimeType((String) fileMap.get("contentType"));

        return result;
>>>>>>> 71f8bb9b
    }

    return result;
  }

  /**
   * De-serialize a resource of unknown type.
   *
   * @param jsonElement the resource in JSON form
   * @param context gson context
   * @param sys system attributes
   * @return {@code CDAResource} result object
   */
  private CDAResource deserializeResource(JsonElement jsonElement,
      JsonDeserializationContext context, JsonObject sys) {

    CDAResource result = new CDAResource();
    setBaseFields(result, sys, jsonElement, context);
    return result;
  }

  /**
   * De-serialize a resource of type Asset.
   *
   * @param jsonElement the resource in JSON form
   * @param context gson context
   * @param sys system attributes
   * @return {@code CDAAsset} result object
   */
  private CDAAsset deserializeAsset(JsonElement jsonElement, JsonDeserializationContext context,
      JsonObject sys) {

    CDAAsset result = new CDAAsset();
    setBaseFields(result, sys, jsonElement, context);

    Map fileMap = (Map) result.getFields().get("file");
    result.setUrl(String.format("%s:%s", client.getHttpScheme(), fileMap.get("url")));
    result.setMimeType((String) fileMap.get("contentType"));

    return result;
  }

  /**
   * De-serialize a resource of type Content Type.
   *
   * @param jsonElement the resource in JSON form
   * @param context gson context
   * @param sys map of system attributes
   * @return {@code CDAContentType} result object
   */
  private CDAContentType deserializeContentType(JsonElement jsonElement,
      JsonDeserializationContext context, JsonObject sys) {

    // Display field
    JsonObject attrs = jsonElement.getAsJsonObject();
    String displayField = getFieldAsString(attrs, "displayField");

    // Name
    String name = getFieldAsString(attrs, "name");

    // Description
    String userDescription = getFieldAsString(attrs, "description");

    CDAContentType result = new CDAContentType(displayField, name, userDescription);
    setBaseFields(result, sys, jsonElement, context);
    return result;
  }

  /**
   * De-serialize a resource of type Entry. This method should return a {@code CDAEntry} object or
   * in case the resource matches a previously registered custom class via {@link
   * CDAClient#registerCustomClass}, an object of that custom class type will be created.
   *
   * @param jsonElement the resource in JSON form
   * @param context gson context
   * @param sys map of system attributes
   * @return {@code CDAEntry} or a subclass of it
   */
  private CDAEntry deserializeEntry(JsonElement jsonElement, JsonDeserializationContext context,
      JsonObject sys) {

    CDAEntry result;

    String contentTypeId = sys.get("contentType")
        .getAsJsonObject()
        .get("sys")
        .getAsJsonObject()
        .get("id")
        .getAsString();

    Class<?> clazz = client.getCustomTypesMap().get(contentTypeId);

    if (clazz == null) {
      // Create a regular Entry, no custom class was registered.
      result = new CDAEntry();
    } else {
      // Use custom class registered for this Content Type.
      try {
        result = (CDAEntry) clazz.newInstance();
      } catch (InstantiationException e) {
        throw new JsonParseException(e);
      } catch (IllegalAccessException e) {
        throw new JsonParseException(e);
      }
    }

    setBaseFields(result, sys, jsonElement, context);
    return result;
  }

  /**
   * De-serialize a resource of type Space.
   *
   * @param jsonElement the resource in JSON form
   * @param context gson context
   * @param sys map of system attributes
   * @return {@code CDASpace} result object
   */
  private CDASpace deserializeSpace(JsonElement jsonElement, JsonDeserializationContext context,
      JsonObject sys) {
    // Name
    String name = jsonElement.getAsJsonObject().get("name").getAsString();

    // Locales
    JsonArray localesArray = jsonElement.getAsJsonObject().get("locales").getAsJsonArray();
    Type t = new TypeToken<ArrayList<Locale>>() { } .getType();
    ArrayList<Locale> locales = context.deserialize(localesArray, t);

    // Default locale
    String defaultLocale = Constants.DEFAULT_LOCALE;
    for (Locale l : locales) {
      if (l.isDefault) {
        defaultLocale = l.code;
        break;
      }
    }

    CDASpace result = new CDASpace(defaultLocale, locales, name);
    setBaseFields(result, sys, jsonElement, context);
    return result;
  }

  /**
   * Sets the base fields for a resource.
   * This will set the list fields based on the target's type, depending on whether
   * it is an instance of the {@code ResourceWithMap} class or the {@code ResourceWithList},
   * different results will be provided.
   *
   * This method will also set the map of system attributes for the resource.
   *
   * @param target Target {@link CDAResource} object to set fields for.
   * @param sys JsonObject representing the system attributes of the resource in JSON form.
   * @param jsonElement JsonElement representing the resource in JSON form.
   * @param context De-serialization context.
   * @throws JsonParseException on failure.
   */
  @SuppressWarnings("unchecked")
  private void setBaseFields(CDAResource target, JsonObject sys, JsonElement jsonElement,
      JsonDeserializationContext context) {
    // System attributes
    Map<String, Object> sysMap = context.deserialize(sys, Map.class);
    sysMap.put("space", client.getSpace());
    target.setSys(sysMap);

    // Fields
    JsonElement fields = jsonElement.getAsJsonObject().get("fields");
    if (target instanceof ResourceWithMap) {
      ResourceWithMap res = (ResourceWithMap) target;
      target.setLocale(client.getSpace().getDefaultLocale());
      res.setRawFields(
          context.<Map<String, Object>>deserialize(fields.getAsJsonObject(), Map.class));
      res.getLocalizedFieldsMap().put(client.getSpace().getDefaultLocale(), res.getRawFields());
    } else if (target instanceof ResourceWithList) {
      ResourceWithList<Object> res = (ResourceWithList<Object>) target;
      res.setFields(context.<List<Object>>deserialize(fields.getAsJsonArray(), List.class));
    }
  }

  private String getFieldAsString(JsonObject jsonObject, String name) {
    JsonElement value = jsonObject.get(name);
    if (value != null) {
      return value.getAsString();
    }
    return null;
  }
}<|MERGE_RESOLUTION|>--- conflicted
+++ resolved
@@ -41,7 +41,6 @@
  * Custom type adapter for de-serializing resources.
  */
 class ResourceTypeAdapter implements JsonDeserializer<CDAResource> {
-<<<<<<< HEAD
   // Client reference
   private final CDAClient client;
 
@@ -51,9 +50,7 @@
 
   @Override public CDAResource deserialize(JsonElement jsonElement, Type type,
       JsonDeserializationContext context) throws JsonParseException {
-
     CDAResource result = null;
-
     JsonObject sys = jsonElement.getAsJsonObject().getAsJsonObject("sys");
 
     if (sys != null) {
@@ -71,91 +68,6 @@
       } else {
         result = deserializeResource(jsonElement, context, sys);
       }
-=======
-    // Client reference.
-    private final CDAClient client;
-
-    public ResourceTypeAdapter(CDAClient client) {
-        this.client = client;
-    }
-
-    @Override
-    public CDAResource deserialize(JsonElement jsonElement,
-                                   Type type,
-                                   JsonDeserializationContext context) throws JsonParseException {
-
-        CDAResource result = null;
-
-        JsonObject sys = jsonElement.getAsJsonObject()
-                .getAsJsonObject("sys");
-
-        if (sys != null) {
-            Constants.CDAResourceType resourceType =
-                    Constants.CDAResourceType.valueOf(sys.get("type").getAsString());
-
-
-            if (Constants.CDAResourceType.Asset.equals(resourceType)) {
-                result = deserializeAsset(jsonElement, context, sys);
-            } else if (Constants.CDAResourceType.Entry.equals(resourceType)) {
-                result = deserializeEntry(jsonElement, context, sys);
-            } else if (Constants.CDAResourceType.ContentType.equals(resourceType)) {
-                result = deserializeContentType(jsonElement, context, sys);
-            } else if (Constants.CDAResourceType.Space.equals(resourceType)) {
-                result = deserializeSpace(jsonElement, context, sys);
-            } else {
-                result = deserializeResource(jsonElement, context, sys);
-            }
-        }
-
-        return result;
-    }
-
-    /**
-     * De-serialize a resource of unknown type.
-     *
-     * @param jsonElement JsonElement representing the resource in JSON form.
-     * @param context     De-serialization context.
-     * @param sys         JsonObject representing the system attributes of the resource in JSON form.
-     * @return {@link CDAAsset} instance.
-     * @throws JsonParseException on failure.
-     */
-    private CDAResource deserializeResource(JsonElement jsonElement,
-                                            JsonDeserializationContext context,
-                                            JsonObject sys) {
-
-        CDAResource result = new CDAResource();
-        setBaseFields(result, sys, jsonElement, context);
-        return result;
-    }
-
-
-    /**
-     * De-serialize a resource of type Asset.
-     *
-     * @param jsonElement JsonElement representing the resource in JSON form.
-     * @param context     De-serialization context.
-     * @param sys         JsonObject representing the system attributes of the resource in JSON form.
-     * @return {@link CDAAsset} instance.
-     * @throws JsonParseException on failure.
-     */
-    private CDAAsset deserializeAsset(JsonElement jsonElement,
-                                      JsonDeserializationContext context,
-                                      JsonObject sys) throws JsonParseException {
-
-        CDAAsset result = new CDAAsset();
-        setBaseFields(result, sys, jsonElement, context);
-
-        Map fileMap = (Map) result.getFields().get("file");
-        String defaultLocale = client.getSpace().getDefaultLocale();
-        if (fileMap.containsKey(defaultLocale)) {
-          fileMap = (Map) fileMap.get(defaultLocale);
-        }
-
-        result.setUrl(String.format("%s:%s", client.getHttpScheme(), fileMap.get("url")));
-        result.setMimeType((String) fileMap.get("contentType"));
-
-        return result;
->>>>>>> 71f8bb9b
     }
 
     return result;
@@ -171,7 +83,6 @@
    */
   private CDAResource deserializeResource(JsonElement jsonElement,
       JsonDeserializationContext context, JsonObject sys) {
-
     CDAResource result = new CDAResource();
     setBaseFields(result, sys, jsonElement, context);
     return result;
@@ -187,11 +98,19 @@
    */
   private CDAAsset deserializeAsset(JsonElement jsonElement, JsonDeserializationContext context,
       JsonObject sys) {
-
     CDAAsset result = new CDAAsset();
     setBaseFields(result, sys, jsonElement, context);
-
     Map fileMap = (Map) result.getFields().get("file");
+    String defaultLocale = client.getSpace().getDefaultLocale();
+    
+    if (fileMap.containsKey(defaultLocale)) {
+      Object map = fileMap.get(defaultLocale);
+      
+      if (map instanceof Map) {
+        fileMap = (Map) map;
+      }
+    }
+    
     result.setUrl(String.format("%s:%s", client.getHttpScheme(), fileMap.get("url")));
     result.setMimeType((String) fileMap.get("contentType"));
 
@@ -208,7 +127,6 @@
    */
   private CDAContentType deserializeContentType(JsonElement jsonElement,
       JsonDeserializationContext context, JsonObject sys) {
-
     // Display field
     JsonObject attrs = jsonElement.getAsJsonObject();
     String displayField = getFieldAsString(attrs, "displayField");
@@ -236,7 +154,6 @@
    */
   private CDAEntry deserializeEntry(JsonElement jsonElement, JsonDeserializationContext context,
       JsonObject sys) {
-
     CDAEntry result;
 
     String contentTypeId = sys.get("contentType")
